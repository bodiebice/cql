// Copyright 2024 Google LLC
//
// Licensed under the Apache License, Version 2.0 (the "License");
// you may not use this file except in compliance with the License.
// You may obtain a copy of the License at
//
//     http://www.apache.org/licenses/LICENSE-2.0
//
// Unless required by applicable law or agreed to in writing, software
// distributed under the License is distributed on an "AS IS" BASIS,
// WITHOUT WARRANTIES OR CONDITIONS OF ANY KIND, either express or implied.
// See the License for the specific language governing permissions and
// limitations under the License.

package parser

import (
	"context"
	"testing"

	"github.com/google/cql/model"
	"github.com/google/cql/types"
	"github.com/google/go-cmp/cmp"
	"github.com/lithammer/dedent"
)

func TestBuiltInFunctions(t *testing.T) {
	tests := []struct {
		name string
		cql  string
		want model.IExpression
	}{
		// LOGICAL OPERATORS - https://cql.hl7.org/09-b-cqlreference.html#logical-operators-3
		{
			name: "Not",
			cql:  "Not(true)",
			want: &model.Not{
				UnaryExpression: &model.UnaryExpression{
					Operand:    model.NewLiteral("true", types.Boolean),
					Expression: model.ResultType(types.Boolean),
				},
			},
		},
		{
			name: "And",
			cql:  "And(true, false)",
			want: &model.And{
				BinaryExpression: &model.BinaryExpression{
					Expression: model.ResultType(types.Boolean),
					Operands: []model.IExpression{
						model.NewLiteral("true", types.Boolean),
						model.NewLiteral("false", types.Boolean),
					},
				},
			},
		},
		{
			name: "Or",
			cql:  "Or(false, true)",
			want: &model.Or{
				BinaryExpression: &model.BinaryExpression{
					Expression: model.ResultType(types.Boolean),
					Operands: []model.IExpression{
						model.NewLiteral("false", types.Boolean),
						model.NewLiteral("true", types.Boolean),
					},
				},
			},
		},
		{
			name: "XOr",
			cql:  "Xor(true, false)",
			want: &model.XOr{
				BinaryExpression: &model.BinaryExpression{
					Expression: model.ResultType(types.Boolean),
					Operands: []model.IExpression{
						model.NewLiteral("true", types.Boolean),
						model.NewLiteral("false", types.Boolean),
					},
				},
			},
		},
		{
			name: "Implies",
			cql:  "Implies(false, true)",
			want: &model.Implies{
				BinaryExpression: &model.BinaryExpression{
					Expression: model.ResultType(types.Boolean),
					Operands: []model.IExpression{
						model.NewLiteral("false", types.Boolean),
						model.NewLiteral("true", types.Boolean),
					},
				},
			},
		},
		// TYPE OPERATORS - https://cql.hl7.org/09-b-cqlreference.html#type-operators-1
		{
			name: "CanConvertQuantity",
			cql:  dedent.Dedent(`CanConvertQuantity(1 'cm', 'm')`),
			want: &model.CanConvertQuantity{
				BinaryExpression: &model.BinaryExpression{
					Operands: []model.IExpression{
						&model.Quantity{Value: 1, Unit: "cm", Expression: model.ResultType(types.Quantity)},
						model.NewLiteral("m", types.String),
					},
					Expression: model.ResultType(types.Boolean),
				},
			},
		},
		{
			name: "ToBoolean",
			cql:  "ToBoolean(5)",
			want: &model.ToBoolean{
				UnaryExpression: &model.UnaryExpression{
					Expression: model.ResultType(types.Boolean),
					Operand:    model.NewLiteral("5", types.Integer),
				},
			},
		},
		{
			name: "ToDateTime with Date",
			cql:  "ToDateTime(@1999-10-01)",
			want: &model.ToDateTime{
				UnaryExpression: &model.UnaryExpression{
					Expression: model.ResultType(types.DateTime),
					Operand:    model.NewLiteral("@1999-10-01", types.Date),
				},
			},
		},
		{
			name: "ToDateTime with string",
			cql:  "ToDateTime('@2014-01-25T14:30:14.559')",
			want: &model.ToDateTime{
				UnaryExpression: &model.UnaryExpression{
					Expression: model.ResultType(types.DateTime),
					Operand:    model.NewLiteral("@2014-01-25T14:30:14.559", types.String),
				},
			},
		},
		{
			name: "ToDate with DateTime",
			cql:  "ToDate(@2014-01-25T14:30:14.559)",
			want: &model.ToDate{
				UnaryExpression: &model.UnaryExpression{
					Expression: model.ResultType(types.Date),
					Operand:    model.NewLiteral("@2014-01-25T14:30:14.559", types.DateTime),
				},
			},
		},
		{
			name: "ToDate with string",
			cql:  "ToDate('@2014-01-25')",
			want: &model.ToDate{
				UnaryExpression: &model.UnaryExpression{
					Expression: model.ResultType(types.Date),
					Operand:    model.NewLiteral("@2014-01-25", types.String),
				},
			},
		},
		{
			name: "ToDecimal",
			cql:  "ToDecimal(5)",
			want: &model.ToDecimal{
				UnaryExpression: &model.UnaryExpression{
					Expression: model.ResultType(types.Decimal),
					Operand:    model.NewLiteral("5", types.Integer),
				},
			},
		},
		{
			name: "ToLong",
			cql:  "ToLong(5)",
			want: &model.ToLong{
				UnaryExpression: &model.UnaryExpression{
					Expression: model.ResultType(types.Long),
					Operand:    model.NewLiteral("5", types.Integer),
				},
			},
		},
		{
			name: "ToInteger",
			cql:  "ToInteger(5)",
			want: &model.ToInteger{
				UnaryExpression: &model.UnaryExpression{
					Expression: model.ResultType(types.Integer),
					Operand:    model.NewLiteral("5", types.Integer),
				},
			},
		},
		{
			name: "ToQuantity",
			cql:  "ToQuantity(5)",
			want: &model.ToQuantity{
				UnaryExpression: &model.UnaryExpression{
					Expression: model.ResultType(types.Quantity),
					Operand:    model.NewLiteral("5", types.Integer),
				},
			},
		},
		{
			name: "ToConcept",
			cql:  "ToConcept(Code{code: 'foo', system: 'bar', version: '1.0', display: 'severed leg' })",
			want: &model.ToConcept{
				UnaryExpression: &model.UnaryExpression{
					Expression: model.ResultType(types.Concept),
					Operand: &model.Instance{
						ClassType: types.Code,
						Elements: []*model.InstanceElement{
							&model.InstanceElement{Name: "code", Value: model.NewLiteral("foo", types.String)},
							&model.InstanceElement{Name: "system", Value: model.NewLiteral("bar", types.String)},
							&model.InstanceElement{Name: "version", Value: model.NewLiteral("1.0", types.String)},
							&model.InstanceElement{Name: "display", Value: model.NewLiteral("severed leg", types.String)},
						},
						Expression: model.ResultType(types.Code),
					},
				},
			},
		},
		{
			name: "ToString",
			cql:  "ToString(5)",
			want: &model.ToString{
				UnaryExpression: &model.UnaryExpression{
					Expression: model.ResultType(types.String),
					Operand:    model.NewLiteral("5", types.Integer),
				},
			},
		},
		{
			name: "ToTime",
			cql:  "ToTime('hello')",
			want: &model.ToTime{
				UnaryExpression: &model.UnaryExpression{
					Expression: model.ResultType(types.Time),
					Operand:    model.NewLiteral("hello", types.String),
				},
			},
		},
		// NULLOGICAL OPERATORS - https://cql.hl7.org/09-b-cqlreference.html#nullological-operators-3
		{
			name: "Coalesce 2 Operands",
			cql:  "Coalesce(4, 5.0)",
			want: &model.Coalesce{
				NaryExpression: &model.NaryExpression{
					Operands: []model.IExpression{
						&model.ToDecimal{
							UnaryExpression: &model.UnaryExpression{
								Expression: model.ResultType(types.Decimal),
								Operand:    model.NewLiteral("4", types.Integer),
							},
						},
						model.NewLiteral("5.0", types.Decimal),
					},
					Expression: model.ResultType(types.Decimal),
				},
			},
		},
		{
			name: "Coalesce 3 Operands",
			cql:  "Coalesce(4, null, 5)",
			want: &model.Coalesce{
				NaryExpression: &model.NaryExpression{
					Operands: []model.IExpression{
						model.NewLiteral("4", types.Integer),
						&model.As{
							UnaryExpression: &model.UnaryExpression{
								Expression: model.ResultType(types.Integer),
								Operand:    model.NewLiteral("null", types.Any),
							},
							AsTypeSpecifier: types.Integer,
						},
						model.NewLiteral("5", types.Integer),
					},
					Expression: model.ResultType(types.Integer),
				},
			},
		},
		{
			name: "Coalesce 4 Operands",
			cql:  "Coalesce(3, 4, 5, 6)",
			want: &model.Coalesce{
				NaryExpression: &model.NaryExpression{
					Operands: []model.IExpression{
						model.NewLiteral("3", types.Integer),
						model.NewLiteral("4", types.Integer),
						model.NewLiteral("5", types.Integer),
						model.NewLiteral("6", types.Integer),
					},
					Expression: model.ResultType(types.Integer),
				},
			},
		},
		{
			name: "Coalesce 5 Operands",
			cql:  "Coalesce(3, 4, 5, 6, 7)",
			want: &model.Coalesce{
				NaryExpression: &model.NaryExpression{
					Operands: []model.IExpression{
						model.NewLiteral("3", types.Integer),
						model.NewLiteral("4", types.Integer),
						model.NewLiteral("5", types.Integer),
						model.NewLiteral("6", types.Integer),
						model.NewLiteral("7", types.Integer),
					},
					Expression: model.ResultType(types.Integer),
				},
			},
		},
		{
			name: "Coalesce List Operand",
			cql:  "Coalesce({4, 5})",
			want: &model.Coalesce{
				NaryExpression: &model.NaryExpression{
					Operands: []model.IExpression{
						&model.List{
							Expression: model.ResultType(&types.List{ElementType: types.Integer}),
							List: []model.IExpression{
								model.NewLiteral("4", types.Integer),
								model.NewLiteral("5", types.Integer),
							},
						},
					},
					Expression: model.ResultType(types.Integer),
				},
			},
		},
		{
			name: "IsNull",
			cql:  "IsNull(5)",
			want: &model.IsNull{
				UnaryExpression: &model.UnaryExpression{
					Operand:    model.NewLiteral("5", types.Integer),
					Expression: model.ResultType(types.Boolean),
				},
			},
		},
		{
			name: "IsFalse",
			cql:  "IsFalse(false)",
			want: &model.IsFalse{
				UnaryExpression: &model.UnaryExpression{
					Operand:    model.NewLiteral("false", types.Boolean),
					Expression: model.ResultType(types.Boolean),
				},
			},
		},
		{
			name: "IsTrue",
			cql:  "IsTrue(false)",
			want: &model.IsTrue{
				UnaryExpression: &model.UnaryExpression{
					Operand:    model.NewLiteral("false", types.Boolean),
					Expression: model.ResultType(types.Boolean),
				},
			},
		},
		// COMPARISON OPERATORS - https://cql.hl7.org/09-b-cqlreference.html#comparison-operators-4
		{
			name: "Equal",
			cql:  "Equal(5, 5)",
			want: &model.Equal{
				BinaryExpression: &model.BinaryExpression{
					Operands: []model.IExpression{
						model.NewLiteral("5", types.Integer),
						model.NewLiteral("5", types.Integer),
					},
					Expression: model.ResultType(types.Boolean),
				},
			},
		},
		{
			name: "Equivalent",
			cql:  "Equivalent(5, 5)",
			want: &model.Equivalent{
				BinaryExpression: &model.BinaryExpression{
					Operands: []model.IExpression{
						model.NewLiteral("5", types.Integer),
						model.NewLiteral("5", types.Integer),
					},
					Expression: model.ResultType(types.Boolean),
				},
			},
		},
		{
			name: "Equivalent(Concept, Code)",
			cql:  "Equivalent(Concept { codes: { Code { system: 'http://example.com', code: '1' } } }, Code { system: 'http://example.com', code: '1' })",
			want: &model.Equivalent{
				BinaryExpression: &model.BinaryExpression{
					Operands: []model.IExpression{
						&model.Instance{
							Expression: model.ResultType(types.Concept),
							ClassType:  types.Concept,
							Elements: []*model.InstanceElement{
								&model.InstanceElement{
									Name: "codes",
									Value: &model.List{
										Expression: model.ResultType(&types.List{ElementType: types.Code}),
										List: []model.IExpression{
											&model.Instance{
												Expression: model.ResultType(types.Code),
												ClassType:  types.Code,
												Elements: []*model.InstanceElement{
													&model.InstanceElement{Name: "system", Value: model.NewLiteral("http://example.com", types.String)},
													&model.InstanceElement{Name: "code", Value: model.NewLiteral("1", types.String)},
												},
											},
										},
									},
								},
							},
						},
						&model.Instance{
							Expression: model.ResultType(types.Code),
							ClassType:  types.Code,
							Elements: []*model.InstanceElement{
								&model.InstanceElement{Name: "system", Value: model.NewLiteral("http://example.com", types.String)},
								&model.InstanceElement{Name: "code", Value: model.NewLiteral("1", types.String)},
							},
						},
					},
					Expression: model.ResultType(types.Boolean),
				},
			},
		},
		{
			name: "Less",
			cql:  "Less(5, 5)",
			want: &model.Less{
				BinaryExpression: &model.BinaryExpression{
					Operands: []model.IExpression{
						model.NewLiteral("5", types.Integer),
						model.NewLiteral("5", types.Integer),
					},
					Expression: model.ResultType(types.Boolean),
				},
			},
		},
		{
			name: "Greater",
			cql:  "Greater(5, 5)",
			want: &model.Greater{
				BinaryExpression: &model.BinaryExpression{
					Operands: []model.IExpression{
						model.NewLiteral("5", types.Integer),
						model.NewLiteral("5", types.Integer),
					},
					Expression: model.ResultType(types.Boolean),
				},
			},
		},
		{
			name: "LessOrEqual",
			cql:  "LessOrEqual(5, 5)",
			want: &model.LessOrEqual{
				BinaryExpression: &model.BinaryExpression{
					Operands: []model.IExpression{
						model.NewLiteral("5", types.Integer),
						model.NewLiteral("5", types.Integer),
					},
					Expression: model.ResultType(types.Boolean),
				},
			},
		},
		{
			name: "GreaterOrEqual",
			cql:  "GreaterOrEqual(5, 5)",
			want: &model.GreaterOrEqual{
				BinaryExpression: &model.BinaryExpression{
					Operands: []model.IExpression{
						model.NewLiteral("5", types.Integer),
						model.NewLiteral("5", types.Integer),
					},
					Expression: model.ResultType(types.Boolean),
				},
			},
		},
		// ARITHMETIC OPERATORS - https://cql.hl7.org/09-b-cqlreference.html#arithmetic-operators-4
		{
			name: "Arithmetic Absolute Value",
			cql:  "Abs(1)",
			want: &model.Abs{
				UnaryExpression: &model.UnaryExpression{
					Operand:    model.NewLiteral("1", types.Integer),
					Expression: model.ResultType(types.Integer),
				},
			},
		},
		{
			name: "Arithmetic Ceiling",
			cql:  "Ceiling(41.1)",
			want: &model.Ceiling{
				UnaryExpression: &model.UnaryExpression{
					Operand:    model.NewLiteral("41.1", types.Decimal),
					Expression: model.ResultType(types.Integer),
				},
			},
		},
		{
			name: "Arithmetic Exp",
			cql:  "Exp(42.0)",
			want: &model.Exp{
				UnaryExpression: &model.UnaryExpression{
					Operand:    model.NewLiteral("42.0", types.Decimal),
					Expression: model.ResultType(types.Decimal),
				},
			},
		},
		{
			name: "Arithmetic Floor",
			cql:  "Floor(41.1)",
			want: &model.Floor{
				UnaryExpression: &model.UnaryExpression{
					Operand:    model.NewLiteral("41.1", types.Decimal),
					Expression: model.ResultType(types.Integer),
				},
			},
		},
		{
			name: "Arithmetic Ln",
			cql:  "Ln(1.0)",
			want: &model.Ln{
				UnaryExpression: &model.UnaryExpression{
					Operand:    model.NewLiteral("1.0", types.Decimal),
					Expression: model.ResultType(types.Decimal),
				},
			},
		},
		{
			name: "Arithmetic Log",
			cql:  "Log(1.0, 10.0)",
			want: &model.Log{
				BinaryExpression: &model.BinaryExpression{
					Operands: []model.IExpression{
						model.NewLiteral("1.0", types.Decimal),
						model.NewLiteral("10.0", types.Decimal),
					},
					Expression: model.ResultType(types.Decimal),
				},
			},
		},
		{
			name: "Arithmetic Precision",
			cql:  "Precision(@2014)",
			want: &model.Precision{
				UnaryExpression: &model.UnaryExpression{
					Operand:    model.NewLiteral("@2014", types.Date),
					Expression: model.ResultType(types.Integer),
				},
			},
		},
		{
			name: "Arithmetic Addition",
			cql:  "Add(1, 2)",
			want: &model.Add{
				BinaryExpression: &model.BinaryExpression{
					Operands: []model.IExpression{
						model.NewLiteral("1", types.Integer),
						model.NewLiteral("2", types.Integer),
					},
					Expression: model.ResultType(types.Integer),
				},
			},
		},
		{
			name: "Arithmetic Subtraction",
			cql:  "Subtract(1, 2)",
			want: &model.Subtract{
				BinaryExpression: &model.BinaryExpression{
					Operands: []model.IExpression{
						model.NewLiteral("1", types.Integer),
						model.NewLiteral("2", types.Integer),
					},
					Expression: model.ResultType(types.Integer),
				},
			},
		},
		{
			name: "Arithmetic Multiplication",
			cql:  "Multiply(1, 2)",
			want: &model.Multiply{
				BinaryExpression: &model.BinaryExpression{
					Operands: []model.IExpression{
						model.NewLiteral("1", types.Integer),
						model.NewLiteral("2", types.Integer),
					},
					Expression: model.ResultType(types.Integer),
				},
			},
		},
		{
			name: "Arithmetic Modulo with different types",
			cql:  "Modulo(40L, 3)",
			want: &model.Modulo{
				BinaryExpression: &model.BinaryExpression{
					Operands: []model.IExpression{
						model.NewLiteral("40L", types.Long),
						&model.ToLong{
							UnaryExpression: &model.UnaryExpression{
								Operand:    model.NewLiteral("3", types.Integer),
								Expression: model.ResultType(types.Long),
							},
						},
					},
					Expression: model.ResultType(types.Long),
				},
			},
		},
		{
			name: "Arithmetic Truncated Divide",
			cql:  "TruncatedDivide(40, 3)",
			want: &model.TruncatedDivide{
				BinaryExpression: &model.BinaryExpression{
					Operands: []model.IExpression{
						model.NewLiteral("40", types.Integer),
						model.NewLiteral("3", types.Integer),
					},
					Expression: model.ResultType(types.Integer),
				},
			},
		},
		{
			name: "Negate",
			cql:  "Negate(4)",
			want: &model.Negate{
				UnaryExpression: &model.UnaryExpression{
					Operand:    model.NewLiteral("4", types.Integer),
					Expression: model.ResultType(types.Integer),
				},
			},
		},
		{
			name: "Round 1.42",
			cql:  "Round(1.42)",
			want: &model.Round{
				NaryExpression: &model.NaryExpression{
					Operands: []model.IExpression{
						model.NewLiteral("1.42", types.Decimal),
					},
					Expression: model.ResultType(types.Decimal),
				},
			},
		},
		{
			name: "Round 3.14159 to 3 decimal places",
			cql:  "Round(3.14159, 3)",
			want: &model.Round{
				NaryExpression: &model.NaryExpression{
					Operands: []model.IExpression{
						model.NewLiteral("3.14159", types.Decimal),
						model.NewLiteral("3", types.Integer),
					},
					Expression: model.ResultType(types.Decimal),
				},
			},
		},
		{
			name: "Predecessor for Date",
			cql:  "Predecessor(@2023)",
			want: &model.Predecessor{
				UnaryExpression: &model.UnaryExpression{
					Operand:    model.NewLiteral("@2023", types.Date),
					Expression: model.ResultType(types.Date),
				},
			},
		},
		{
			name: "Successor for Integer",
			cql:  "Successor(41)",
			want: &model.Successor{
				UnaryExpression: &model.UnaryExpression{
					Operand:    model.NewLiteral("41", types.Integer),
					Expression: model.ResultType(types.Integer),
				},
			},
		},
		// STRING OPERATORS - https://cql.hl7.org/09-b-cqlreference.html#string-operators-3
		{
			name: "Add Strings",
			cql:  "Add('Hi', 'Hello')",
			want: &model.Concatenate{
				NaryExpression: &model.NaryExpression{
					Operands: []model.IExpression{
						model.NewLiteral("Hi", types.String),
						model.NewLiteral("Hello", types.String),
					},
					Expression: model.ResultType(types.String),
				},
			},
		},
		{
			name: "Concatenate",
			cql:  "Concatenate('Hi', 'Hello')",
			want: &model.Concatenate{
				NaryExpression: &model.NaryExpression{
					Operands: []model.IExpression{
						model.NewLiteral("Hi", types.String),
						model.NewLiteral("Hello", types.String),
					},
					Expression: model.ResultType(types.String),
				},
			},
		},
		{
			name: "Combine({'1'})",
			cql:  "Combine({'1'})",
			want: &model.Combine{
				NaryExpression: &model.NaryExpression{
					Operands: []model.IExpression{
						&model.List{
							Expression: model.ResultType(&types.List{ElementType: types.String}),
							List: []model.IExpression{
								model.NewLiteral("1", types.String),
							},
						},
					},
					Expression: model.ResultType(types.String),
				},
			},
		},
		{
			name: "Combine({'1'}, 'sep')",
			cql:  "Combine({'1'}, 'sep')",
			want: &model.Combine{
				NaryExpression: &model.NaryExpression{
					Operands: []model.IExpression{
						&model.List{
							Expression: model.ResultType(&types.List{ElementType: types.String}),
							List: []model.IExpression{
								model.NewLiteral("1", types.String),
							},
						},
						model.NewLiteral("sep", types.String),
					},
					Expression: model.ResultType(types.String),
				},
			},
		},
		{
			name: "Indexer functional form for List<T>",
			cql:  "Indexer({1}, 0)",
			want: &model.Indexer{
				BinaryExpression: &model.BinaryExpression{
					Expression: model.ResultType(types.Integer),
					Operands: []model.IExpression{
						model.NewList([]string{"1"}, types.Integer),
						model.NewLiteral("0", types.Integer),
					},
				},
			},
		},
		{
			name: "Indexer functional form for String",
			cql:  "Indexer('abc', 0)",
			want: &model.Indexer{
				BinaryExpression: &model.BinaryExpression{
					Expression: model.ResultType(types.String),
					Operands: []model.IExpression{
						model.NewLiteral("abc", types.String),
						model.NewLiteral("0", types.Integer),
					},
				},
			},
		},
		{
			name: "EndsWith",
			cql:  "EndsWith('ABC','C')",
			want: &model.EndsWith{
				BinaryExpression: &model.BinaryExpression{
					Operands: []model.IExpression{
						model.NewLiteral("ABC", types.String),
						model.NewLiteral("C", types.String),
					},
					Expression: model.ResultType(types.Boolean),
				},
			},
		},
		{
			name: "LastPositionOf",
			cql:  "LastPositionOf('B','ABC')",
			want: &model.LastPositionOf{
				BinaryExpression: &model.BinaryExpression{
					Operands: []model.IExpression{
						model.NewLiteral("B", types.String),
						model.NewLiteral("ABC", types.String),
					},
					Expression: model.ResultType(types.Integer),
				},
			},
		},
		{
			name: "PositionOf",
			cql:  "PositionOf('B','ABC')",
			want: &model.PositionOf{
				BinaryExpression: &model.BinaryExpression{
					Operands: []model.IExpression{
						model.NewLiteral("B", types.String),
						model.NewLiteral("ABC", types.String),
					},
					Expression: model.ResultType(types.Integer),
				},
			},
		},
		{
			name: "Length",
			cql:  "Length('ABC')",
			want: &model.Length{
				UnaryExpression: &model.UnaryExpression{
					Operand:    model.NewLiteral("ABC", types.String),
					Expression: model.ResultType(types.Integer),
				},
			},
		},
		{
			name: "Upper",
			cql:  "Upper('abc')",
			want: &model.Upper{
				UnaryExpression: &model.UnaryExpression{
					Operand:    model.NewLiteral("abc", types.String),
					Expression: model.ResultType(types.String),
				},
			},
		},
		{
			name: "Lower",
			cql:  "Lower('ABC')",
			want: &model.Lower{
				UnaryExpression: &model.UnaryExpression{
					Operand:    model.NewLiteral("ABC", types.String),
					Expression: model.ResultType(types.String),
				},
			},
		},
		{
			name: "StartsWith",
			cql:  "StartsWith('Excellent', 'Ex')",
			want: &model.StartsWith{
				BinaryExpression: &model.BinaryExpression{
					Operands: []model.IExpression{
						model.NewLiteral("Excellent", types.String),
						model.NewLiteral("Ex", types.String),
					},
<<<<<<< HEAD
          Expression: model.ResultType(types.Boolean),
        },
      },
    },
		{
			name: "ReplaceMatches",
			cql: "ReplaceMatches('ABCDE', 'C', 'XYZ')",
			want: &model.ReplaceMatches{
				NaryExpression: &model.NaryExpression{
					Operands: []model.IExpression{
						model.NewLiteral("ABCDE", types.String),
						model.NewLiteral("C", types.String),
						model.NewLiteral("XYZ", types.String),
					},
					Expression: model.ResultType(types.String),
=======
					Expression: model.ResultType(types.Boolean),
>>>>>>> 9c2de5a6
				},
			},
		},
		// DATE AND TIME OPERATORS - https://cql.hl7.org/09-b-cqlreference.html#datetime-operators-2
		{
			name: "After",
			cql:  "After(1, Interval[2, 3])",
			want: &model.After{
				BinaryExpression: &model.BinaryExpression{
					Operands: []model.IExpression{
						model.NewLiteral("1", types.Integer),
						model.NewInclusiveInterval("2", "3", types.Integer),
					},
					Expression: model.ResultType(types.Boolean),
				},
			},
		},
		{
			name: "After With Precision",
			cql:  "AfterDays(@2023-01-01, @2023-01-01)",
			want: &model.After{
				Precision: model.DAY,
				BinaryExpression: &model.BinaryExpression{
					Operands: []model.IExpression{
						model.NewLiteral("@2023-01-01", types.Date),
						model.NewLiteral("@2023-01-01", types.Date),
					},
					Expression: model.ResultType(types.Boolean),
				},
			},
		},
		{
			name: "Before",
			cql:  "Before(1, Interval[2, 3])",
			want: &model.Before{
				BinaryExpression: &model.BinaryExpression{
					Operands: []model.IExpression{
						model.NewLiteral("1", types.Integer),
						model.NewInclusiveInterval("2", "3", types.Integer),
					},
					Expression: model.ResultType(types.Boolean),
				},
			},
		},
		{
			name: "Before With Precision",
			cql:  "BeforeDays(@2023-01-01, @2023-01-01)",
			want: &model.Before{
				Precision: model.DAY,
				BinaryExpression: &model.BinaryExpression{
					Operands: []model.IExpression{
						model.NewLiteral("@2023-01-01", types.Date),
						model.NewLiteral("@2023-01-01", types.Date),
					},
					Expression: model.ResultType(types.Boolean),
				},
			},
		},
		{
			name: "Date",
			cql:  "Date(2014, 10, 3)",
			want: &model.Date{
				NaryExpression: &model.NaryExpression{
					Operands:   []model.IExpression{model.NewLiteral("2014", types.Integer), model.NewLiteral("10", types.Integer), model.NewLiteral("3", types.Integer)},
					Expression: model.ResultType(types.Date),
				},
			},
		},
		{
			name: "DateTime",
			cql:  "DateTime(2014, 10, 3, 6, 30, 15, 500, 7.3)",
			want: &model.DateTime{
				NaryExpression: &model.NaryExpression{
					Operands:   []model.IExpression{model.NewLiteral("2014", types.Integer), model.NewLiteral("10", types.Integer), model.NewLiteral("3", types.Integer), model.NewLiteral("6", types.Integer), model.NewLiteral("30", types.Integer), model.NewLiteral("15", types.Integer), model.NewLiteral("500", types.Integer), model.NewLiteral("7.3", types.Decimal)},
					Expression: model.ResultType(types.DateTime),
				},
			},
		},
		{
			name: "DifferenceBetween",
			cql:  "DifferenceBetweenYears(@2023-01-01, @2023-01-01)",
			want: &model.DifferenceBetween{
				BinaryExpression: &model.BinaryExpression{
					Operands: []model.IExpression{
						model.NewLiteral("@2023-01-01", types.Date),
						model.NewLiteral("@2023-01-01", types.Date),
					},
					Expression: model.ResultType(types.Integer),
				},
				Precision: model.YEAR,
			},
		},
		{
			name: "Now()",
			cql:  "Now()",
			want: &model.Now{
				NaryExpression: &model.NaryExpression{
					Operands:   []model.IExpression{},
					Expression: model.ResultType(types.DateTime),
				},
			},
		},
		{
			name: "now()",
			cql:  "now()",
			want: &model.Now{
				NaryExpression: &model.NaryExpression{
					Operands:   []model.IExpression{},
					Expression: model.ResultType(types.DateTime),
				},
			},
		},
		{
			name: "TimeOfDay()",
			cql:  "TimeOfDay()",
			want: &model.TimeOfDay{
				NaryExpression: &model.NaryExpression{
					Operands:   []model.IExpression{},
					Expression: model.ResultType(types.Time),
				},
			},
		},
		{
			name: "SameOrAfter",
			cql:  "SameOrAfter(1, Interval[2, 3])",
			want: &model.SameOrAfter{
				BinaryExpression: &model.BinaryExpression{

					Operands: []model.IExpression{
						model.NewLiteral("1", types.Integer),
						model.NewInclusiveInterval("2", "3", types.Integer),
					},
					Expression: model.ResultType(types.Boolean),
				},
			},
		},
		{
			name: "SameOrAfter With Precision",
			cql:  "SameOrAfterDays(@2023-01-01, @2023-01-01)",
			want: &model.SameOrAfter{
				Precision: model.DAY,
				BinaryExpression: &model.BinaryExpression{
					Operands: []model.IExpression{
						model.NewLiteral("@2023-01-01", types.Date),
						model.NewLiteral("@2023-01-01", types.Date),
					},
					Expression: model.ResultType(types.Boolean),
				},
			},
		},
		{
			name: "SameOrBefore",
			cql:  "SameOrBefore(1, Interval[2, 3])",
			want: &model.SameOrBefore{
				BinaryExpression: &model.BinaryExpression{
					Operands: []model.IExpression{
						model.NewLiteral("1", types.Integer),
						model.NewInclusiveInterval("2", "3", types.Integer),
					},
					Expression: model.ResultType(types.Boolean),
				},
			},
		},
		{
			name: "SameOrBefore With Precision",
			cql:  "SameOrBeforeDays(@2023-01-01, @2023-01-01)",
			want: &model.SameOrBefore{
				Precision: model.DAY,
				BinaryExpression: &model.BinaryExpression{
					Operands: []model.IExpression{
						model.NewLiteral("@2023-01-01", types.Date),
						model.NewLiteral("@2023-01-01", types.Date),
					},
					Expression: model.ResultType(types.Boolean),
				},
			},
		},
		{
			name: "Time",
			cql:  "Time(6, 30, 15, 500)",
			want: &model.Time{
				NaryExpression: &model.NaryExpression{
					Operands:   []model.IExpression{model.NewLiteral("6", types.Integer), model.NewLiteral("30", types.Integer), model.NewLiteral("15", types.Integer), model.NewLiteral("500", types.Integer)},
					Expression: model.ResultType(types.Time),
				},
			},
		},
		{
			name: "Today()",
			cql:  "Today()",
			want: &model.Today{
				NaryExpression: &model.NaryExpression{
					Operands:   []model.IExpression{},
					Expression: model.ResultType(types.Date),
				},
			},
		},
		// INTERVAL OPERATORS - https://cql.hl7.org/04-logicalspecification.html#interval-operators
		{
			name: "Contains",
			cql:  "Contains({3}, 1)",
			// The contains operator is optimized away and replaced with an in operator with the original
			// operands reversed.
			want: &model.In{
				BinaryExpression: &model.BinaryExpression{
					Operands: []model.IExpression{
						model.NewLiteral("1", types.Integer),
						&model.List{
							Expression: model.ResultType(&types.List{ElementType: types.Integer}),
							List: []model.IExpression{
								model.NewLiteral("3", types.Integer),
							},
						},
					},
					Expression: model.ResultType(types.Boolean),
				},
			},
		},
		{
			name: "End",
			cql:  "End(Interval[1, 4])",
			want: &model.End{
				UnaryExpression: &model.UnaryExpression{
					Operand: &model.Interval{
						Low:           model.NewLiteral("1", types.Integer),
						High:          model.NewLiteral("4", types.Integer),
						Expression:    model.ResultType(&types.Interval{PointType: types.Integer}),
						LowInclusive:  true,
						HighInclusive: true,
					},
					Expression: model.ResultType(types.Integer),
				},
			},
		},
		{
			name: "In",
			cql:  "In(1, {3})",
			want: &model.In{
				BinaryExpression: &model.BinaryExpression{
					Operands: []model.IExpression{
						model.NewLiteral("1", types.Integer),
						&model.List{
							Expression: model.ResultType(&types.List{ElementType: types.Integer}),
							List: []model.IExpression{
								model.NewLiteral("3", types.Integer),
							},
						},
					},
					Expression: model.ResultType(types.Boolean),
				},
			},
		},
		{
			name: "InMonths",
			cql:  "InMonths(@2020-03, Interval[@2020-03, @2022-03])",
			want: &model.In{
				BinaryExpression: &model.BinaryExpression{
					Operands: []model.IExpression{
						model.NewLiteral("@2020-03", types.Date),
						&model.Interval{
							Low:           model.NewLiteral("@2020-03", types.Date),
							High:          model.NewLiteral("@2022-03", types.Date),
							Expression:    model.ResultType(&types.Interval{PointType: types.Date}),
							LowInclusive:  true,
							HighInclusive: true,
						},
					},
					Expression: model.ResultType(types.Boolean),
				},
				Precision: model.MONTH,
			},
		},
		{
			name: "InSeconds",
			cql:  "InSeconds(@2024-03-31T00:00:05.000Z, Interval[@2024-03-31T00:00:00.000Z, @2025-03-31T00:00:00.000Z])",
			want: &model.In{
				BinaryExpression: &model.BinaryExpression{
					Operands: []model.IExpression{
						model.NewLiteral("@2024-03-31T00:00:05.000Z", types.DateTime),
						&model.Interval{
							Low:           model.NewLiteral("@2024-03-31T00:00:00.000Z", types.DateTime),
							High:          model.NewLiteral("@2025-03-31T00:00:00.000Z", types.DateTime),
							Expression:    model.ResultType(&types.Interval{PointType: types.DateTime}),
							LowInclusive:  true,
							HighInclusive: true,
						},
					},
					Expression: model.ResultType(types.Boolean),
				},
				Precision: model.SECOND,
			},
		},
		{
			name: "IncludedIn for point type",
			cql:  "IncludedIn(@2010, Interval[@2010, @2020])",
			want: &model.In{
				BinaryExpression: &model.BinaryExpression{
					Operands: []model.IExpression{
						model.NewLiteral("@2010", types.Date),
						&model.Interval{
							Low:           model.NewLiteral("@2010", types.Date),
							High:          model.NewLiteral("@2020", types.Date),
							Expression:    model.ResultType(&types.Interval{PointType: types.Date}),
							LowInclusive:  true,
							HighInclusive: true,
						},
					},
					Expression: model.ResultType(types.Boolean),
				},
			},
		},
		{
			name: "IncludedIn interval overload",
			cql:  "IncludedIn(Interval[@2015, @2016], Interval[@2010, @2020])",
			want: &model.IncludedIn{
				BinaryExpression: &model.BinaryExpression{
					Operands: []model.IExpression{
						&model.Interval{
							Low:           model.NewLiteral("@2015", types.Date),
							High:          model.NewLiteral("@2016", types.Date),
							Expression:    model.ResultType(&types.Interval{PointType: types.Date}),
							LowInclusive:  true,
							HighInclusive: true,
						},
						&model.Interval{
							Low:           model.NewLiteral("@2010", types.Date),
							High:          model.NewLiteral("@2020", types.Date),
							Expression:    model.ResultType(&types.Interval{PointType: types.Date}),
							LowInclusive:  true,
							HighInclusive: true,
						},
					},
					Expression: model.ResultType(types.Boolean),
				},
			},
		},
		{
			name: "IncludedInYears interval overload",
			cql:  "IncludedInYears(Interval[@2015, @2016], Interval[@2010, @2020])",
			want: &model.IncludedIn{
				BinaryExpression: &model.BinaryExpression{
					Operands: []model.IExpression{
						&model.Interval{
							Low:           model.NewLiteral("@2015", types.Date),
							High:          model.NewLiteral("@2016", types.Date),
							Expression:    model.ResultType(&types.Interval{PointType: types.Date}),
							LowInclusive:  true,
							HighInclusive: true,
						},
						&model.Interval{
							Low:           model.NewLiteral("@2010", types.Date),
							High:          model.NewLiteral("@2020", types.Date),
							Expression:    model.ResultType(&types.Interval{PointType: types.Date}),
							LowInclusive:  true,
							HighInclusive: true,
						},
					},
					Expression: model.ResultType(types.Boolean),
				},
				Precision: model.YEAR,
			},
		},
		{
			name: "IncludedIn for point type with list",
			cql:  "IncludedIn(@2010, { @2010 })",
			want: &model.IncludedIn{
				BinaryExpression: &model.BinaryExpression{
					Operands: []model.IExpression{
						model.NewLiteral("@2010", types.Date),
						&model.List{
							List: []model.IExpression{
								model.NewLiteral("@2010", types.Date),
							},
							Expression: model.ResultType(&types.List{ElementType: types.Date}),
						},
					},
					Expression: model.ResultType(types.Boolean),
				},
			},
		},
		{
			name: "IncludedIn with list list overload",
			cql:  "IncludedIn({ @2010 }, { @2010 })",
			want: &model.IncludedIn{
				BinaryExpression: &model.BinaryExpression{
					Operands: []model.IExpression{
						&model.List{
							List: []model.IExpression{
								model.NewLiteral("@2010", types.Date),
							},
							Expression: model.ResultType(&types.List{ElementType: types.Date}),
						},
						&model.List{
							List: []model.IExpression{
								model.NewLiteral("@2010", types.Date),
							},
							Expression: model.ResultType(&types.List{ElementType: types.Date}),
						},
					},
					Expression: model.ResultType(types.Boolean),
				},
			},
		},
		{
			name: "Overlaps with Date",
			cql:  "Interval[@2010, @2015] overlaps Interval[@2010, @2020]",
			want: &model.Overlaps{
				BinaryExpression: &model.BinaryExpression{
					Operands: []model.IExpression{
						&model.Interval{
							Low:           model.NewLiteral("@2010", types.Date),
							High:          model.NewLiteral("@2015", types.Date),
							Expression:    model.ResultType(&types.Interval{PointType: types.Date}),
							LowInclusive:  true,
							HighInclusive: true,
						},
						&model.Interval{
							Low:           model.NewLiteral("@2010", types.Date),
							High:          model.NewLiteral("@2020", types.Date),
							Expression:    model.ResultType(&types.Interval{PointType: types.Date}),
							LowInclusive:  true,
							HighInclusive: true,
						},
					},
					Expression: model.ResultType(types.Boolean),
				},
			},
		},
		{
			name: "Start",
			cql:  "Start(Interval[1, 4])",
			want: &model.Start{
				UnaryExpression: &model.UnaryExpression{
					Operand: &model.Interval{
						Low:           model.NewLiteral("1", types.Integer),
						High:          model.NewLiteral("4", types.Integer),
						Expression:    model.ResultType(&types.Interval{PointType: types.Integer}),
						LowInclusive:  true,
						HighInclusive: true,
					},
					Expression: model.ResultType(types.Integer),
				},
			},
		},
		// LIST OPERATORS - https://cql.hl7.org/09-b-cqlreference.html#list-operators-2
		{
			name: "Except",
			cql:  "Except({1}, {1})",
			want: &model.Except{
				BinaryExpression: &model.BinaryExpression{
					Operands: []model.IExpression{&model.List{
						Expression: model.ResultType(&types.List{ElementType: types.Integer}),
						List: []model.IExpression{
							model.NewLiteral("1", types.Integer),
						},
					},
						&model.List{
							Expression: model.ResultType(&types.List{ElementType: types.Integer}),
							List: []model.IExpression{
								model.NewLiteral("1", types.Integer),
							},
						},
					},
					Expression: model.ResultType(&types.List{ElementType: types.Integer}),
				},
			},
		},
		{
			name: "Flatten",
			cql:  "flatten {{1, 2}, {3, 4}}",
			want: &model.Flatten{
				UnaryExpression: &model.UnaryExpression{
					Operand: &model.List{
						Expression: model.ResultType(&types.List{ElementType: &types.List{ElementType: types.Integer}}),
						List: []model.IExpression{
							model.NewList([]string{"1", "2"}, types.Integer),
							model.NewList([]string{"3", "4"}, types.Integer),
						},
					},
					Expression: model.ResultType(&types.List{ElementType: types.Integer}),
				},
			},
		},
		{
			name: "First",
			cql:  "First({1})",
			want: &model.First{
				UnaryExpression: &model.UnaryExpression{
					Operand: &model.List{
						Expression: model.ResultType(&types.List{ElementType: types.Integer}),
						List: []model.IExpression{
							model.NewLiteral("1", types.Integer),
						},
					},
					Expression: model.ResultType(types.Integer),
				},
			},
		},
		{
			name: "Distinct",
			cql:  "Distinct({1, 2, 1})",
			want: &model.Distinct{
				UnaryExpression: &model.UnaryExpression{
					Operand: &model.List{
						Expression: model.ResultType(&types.List{ElementType: types.Integer}),
						List: []model.IExpression{
							model.NewLiteral("1", types.Integer),
							model.NewLiteral("2", types.Integer),
							model.NewLiteral("1", types.Integer),
						},
					},
					Expression: model.ResultType(&types.List{ElementType: types.Integer}),
				},
			},
		},
		{
			name: "Includes List<T> for point type",
			cql:  "Includes({1, 2, 3}, 1)",
			want: &model.Includes{
				BinaryExpression: &model.BinaryExpression{
					Operands: []model.IExpression{
						model.NewList([]string{"1", "2", "3"}, types.Integer),
						model.NewLiteral("1", types.Integer),
					},
					Expression: model.ResultType(types.Boolean),
				},
			},
		},
		{
			name: "Includes List List",
			cql:  "Includes({1, 2, 3}, {1, 2, 3})",
			want: &model.Includes{
				BinaryExpression: &model.BinaryExpression{
					Operands: []model.IExpression{
						model.NewList([]string{"1", "2", "3"}, types.Integer),
						model.NewList([]string{"1", "2", "3"}, types.Integer),
					},
					Expression: model.ResultType(types.Boolean),
				},
			},
		},
		{
			name: "Intersect",
			cql:  "Intersect({1}, {1})",
			want: &model.Intersect{
				BinaryExpression: &model.BinaryExpression{
					Operands: []model.IExpression{&model.List{
						Expression: model.ResultType(&types.List{ElementType: types.Integer}),
						List: []model.IExpression{
							model.NewLiteral("1", types.Integer),
						},
					},
						&model.List{
							Expression: model.ResultType(&types.List{ElementType: types.Integer}),
							List: []model.IExpression{
								model.NewLiteral("1", types.Integer),
							},
						},
					},
					Expression: model.ResultType(&types.List{ElementType: types.Integer}),
				},
			},
		},
		{
			name: "IndexOf",
			cql:  "IndexOf({1, 2, 3}, 1)",
			want: &model.IndexOf{
				BinaryExpression: &model.BinaryExpression{
					Operands: []model.IExpression{
						model.NewList([]string{"1", "2", "3"}, types.Integer),
						model.NewLiteral("1", types.Integer),
					},
					Expression: model.ResultType(types.Integer),
				},
			},
		},
		{
			name: "Last",
			cql:  "Last({1})",
			want: &model.Last{
				UnaryExpression: &model.UnaryExpression{
					Operand: &model.List{
						Expression: model.ResultType(&types.List{ElementType: types.Integer}),
						List: []model.IExpression{
							model.NewLiteral("1", types.Integer),
						},
					},
					Expression: model.ResultType(types.Integer),
				},
			},
		},
		{
			name: "Length",
			cql:  "Length({1, 2, 3})",
			want: &model.Length{
				UnaryExpression: &model.UnaryExpression{
					Operand:    model.NewList([]string{"1", "2", "3"}, types.Integer),
					Expression: model.ResultType(types.Integer),
				},
			},
		},
		{
			name: "ProperlyIncludes List<T> for point type",
			cql:  "ProperlyIncludes({1, 2, 3}, 1)",
			want: &model.ProperlyIncludes{
				BinaryExpression: &model.BinaryExpression{
					Operands: []model.IExpression{
						model.NewList([]string{"1", "2", "3"}, types.Integer),
						model.NewLiteral("1", types.Integer),
					},
					Expression: model.ResultType(types.Boolean),
				},
			},
		},
		{
			name: "ProperlyIncludes List List",
			cql:  "ProperlyIncludes({1, 2, 3}, {1, 2, 3})",
			want: &model.ProperlyIncludes{
				BinaryExpression: &model.BinaryExpression{
					Operands: []model.IExpression{
						model.NewList([]string{"1", "2", "3"}, types.Integer),
						model.NewList([]string{"1", "2", "3"}, types.Integer),
					},
					Expression: model.ResultType(types.Boolean),
				},
			},
		},
		{
			name: "SingletonFrom",
			cql:  "SingletonFrom({1})",
			want: &model.SingletonFrom{
				UnaryExpression: &model.UnaryExpression{
					Operand: &model.List{
						Expression: model.ResultType(&types.List{ElementType: types.Integer}),
						List: []model.IExpression{
							model.NewLiteral("1", types.Integer),
						},
					},
					Expression: model.ResultType(types.Integer),
				},
			},
		},
		{
			name: "ProperlyIncludedIn List<T> for point type",
			cql:  "ProperlyIncludedIn(1, {1, 2, 3})",
			want: &model.ProperlyIncludedIn{
				BinaryExpression: &model.BinaryExpression{
					Operands: []model.IExpression{
						model.NewLiteral("1", types.Integer),
						model.NewList([]string{"1", "2", "3"}, types.Integer),
					},
					Expression: model.ResultType(types.Boolean),
				},
			},
		},
		{
			name: "ProperlyIncludedIn List List",
			cql:  "ProperlyIncludedIn({1, 2, 3}, {1, 2, 3})",
			want: &model.ProperlyIncludedIn{
				BinaryExpression: &model.BinaryExpression{
					Operands: []model.IExpression{
						model.NewList([]string{"1", "2", "3"}, types.Integer),
						model.NewList([]string{"1", "2", "3"}, types.Integer),
					},
					Expression: model.ResultType(types.Boolean),
				},
			},
		},
		{
			name: "Skip",
			cql:  "Skip({1, 2, 3}, 1)",
			want: &model.Skip{
				BinaryExpression: &model.BinaryExpression{
					Operands: []model.IExpression{
						model.NewList([]string{"1", "2", "3"}, types.Integer),
						model.NewLiteral("1", types.Integer),
					},
					Expression: model.ResultType(&types.List{ElementType: types.Integer}),
				},
			},
		},
		{
			name: "Tail",
			cql:  "Tail({1, 2, 3})",
			want: &model.Tail{
				UnaryExpression: &model.UnaryExpression{
					Operand:    model.NewList([]string{"1", "2", "3"}, types.Integer),
					Expression: model.ResultType(&types.List{ElementType: types.Integer}),
				},
			},
		},
		{
			name: "Take",
			cql:  "Take({1, 2, 3}, 1)",
			want: &model.Take{
				BinaryExpression: &model.BinaryExpression{
					Operands: []model.IExpression{
						model.NewList([]string{"1", "2", "3"}, types.Integer),
						model.NewLiteral("1", types.Integer),
					},
					Expression: model.ResultType(&types.List{ElementType: types.Integer}),
				},
			},
		},
		{
			name: "Union",
			cql:  "Union({1}, {'hi'})",
			want: &model.Union{
				BinaryExpression: &model.BinaryExpression{
					Operands: []model.IExpression{
						model.NewList([]string{"1"}, types.Integer),
						model.NewList([]string{"hi"}, types.String),
					},
					Expression: model.ResultType(&types.List{ElementType: &types.Choice{ChoiceTypes: []types.IType{types.Integer, types.String}}}),
				},
			},
		},
		// AGGREGATE FUNCTIONS - https://cql.hl7.org/09-b-cqlreference.html#aggregate-functions
		{
			name: "Median Decimal",
			cql:  "Median({1.0, 2.0, 3.0})",
			want: &model.Median{
				UnaryExpression: &model.UnaryExpression{
					Operand:    model.NewList([]string{"1.0", "2.0", "3.0"}, types.Decimal),
					Expression: model.ResultType(types.Decimal),
				},
			},
		},
		{
			name: "Median Quantity",
			cql:  "Median({1.0 'cm', 2.0 'cm', 3.0 'cm'})",
			want: &model.Median{
				UnaryExpression: &model.UnaryExpression{
					Operand: &model.List{
						List: []model.IExpression{
							&model.Quantity{Value: 1.0, Unit: "cm", Expression: model.ResultType(types.Quantity)},
							&model.Quantity{Value: 2.0, Unit: "cm", Expression: model.ResultType(types.Quantity)},
							&model.Quantity{Value: 3.0, Unit: "cm", Expression: model.ResultType(types.Quantity)},
						},
						Expression: model.ResultType(&types.List{ElementType: types.Quantity}),
					},
					Expression: model.ResultType(types.Quantity),
				},
			},
		},
		{
			name: "PopulationStdDev Decimal",
			cql:  "PopulationStdDev({1.0, 2.0, 3.0})",
			want: &model.PopulationStdDev{
				UnaryExpression: &model.UnaryExpression{
					Operand:    model.NewList([]string{"1.0", "2.0", "3.0"}, types.Decimal),
					Expression: model.ResultType(types.Decimal),
				},
			},
		},
		{
			name: "PopulationStdDev Quantity",
			cql:  "PopulationStdDev({1.0 'cm', 2.0 'cm', 3.0 'cm'})",
			want: &model.PopulationStdDev{
				UnaryExpression: &model.UnaryExpression{
					Operand: &model.List{
						List: []model.IExpression{
							&model.Quantity{Value: 1.0, Unit: "cm", Expression: model.ResultType(types.Quantity)},
							&model.Quantity{Value: 2.0, Unit: "cm", Expression: model.ResultType(types.Quantity)},
							&model.Quantity{Value: 3.0, Unit: "cm", Expression: model.ResultType(types.Quantity)},
						},
						Expression: model.ResultType(&types.List{ElementType: types.Quantity}),
					},
					Expression: model.ResultType(types.Quantity),
				},
			},
		},
		// Tests for GeometricMean
		{
			name: "GeometricMean Decimal",
			cql:  "GeometricMean({2.0, 8.0})",
			want: &model.GeometricMean{
				UnaryExpression: &model.UnaryExpression{
					Operand:    model.NewList([]string{"2.0", "8.0"}, types.Decimal),
					Expression: model.ResultType(types.Decimal),
				},
			},
		},
		{
			name: "GeometricMean Quantity",
			cql:  "GeometricMean({2.0 'cm', 8.0 'cm'})",
			want: &model.GeometricMean{
				UnaryExpression: &model.UnaryExpression{
					Operand: &model.List{
						List: []model.IExpression{
							&model.Quantity{Value: 2.0, Unit: "cm", Expression: model.ResultType(types.Quantity)},
							&model.Quantity{Value: 8.0, Unit: "cm", Expression: model.ResultType(types.Quantity)},
						},
						Expression: model.ResultType(&types.List{ElementType: types.Quantity}),
					},
					Expression: model.ResultType(types.Quantity),
				},
			},
		},
		// Tests for Product
		{
			name: "Product Integer",
			cql:  "Product({2, 4})",
			want: &model.Product{
				UnaryExpression: &model.UnaryExpression{
					Operand:    model.NewList([]string{"2", "4"}, types.Integer),
					Expression: model.ResultType(types.Integer),
				},
			},
		},
		{
			name: "Product Long",
			cql:  "Product({2L, 4L})",
			want: &model.Product{
				UnaryExpression: &model.UnaryExpression{
					Operand:    model.NewList([]string{"2L", "4L"}, types.Long),
					Expression: model.ResultType(types.Long),
				},
			},
		},
		{
			name: "Product Decimal",
			cql:  "Product({2.0, 4.0})",
			want: &model.Product{
				UnaryExpression: &model.UnaryExpression{
					Operand:    model.NewList([]string{"2.0", "4.0"}, types.Decimal),
					Expression: model.ResultType(types.Decimal),
				},
			},
		},
		{
			name: "Product Quantity",
			cql:  "Product({2.0 'cm', 4.0 'cm'})",
			want: &model.Product{
				UnaryExpression: &model.UnaryExpression{
					Operand: &model.List{
						List: []model.IExpression{
							&model.Quantity{Value: 2.0, Unit: "cm", Expression: model.ResultType(types.Quantity)},
							&model.Quantity{Value: 4.0, Unit: "cm", Expression: model.ResultType(types.Quantity)},
						},
						Expression: model.ResultType(&types.List{ElementType: types.Quantity}),
					},
					Expression: model.ResultType(types.Quantity),
				},
			},
		},
		{
			name: "Count",
			cql:  "Count({1, 2, 3})",
			want: &model.Count{
				UnaryExpression: &model.UnaryExpression{
					Operand:    model.NewList([]string{"1", "2", "3"}, types.Integer),
					Expression: model.ResultType(types.Integer),
				},
			},
		},
		{
			name: "Max",
			cql:  "Max({@2010, @2011, @2012})",
			want: &model.Max{
				UnaryExpression: &model.UnaryExpression{
					Operand:    model.NewList([]string{"@2010", "@2011", "@2012"}, types.Date),
					Expression: model.ResultType(types.Date),
				},
			},
		},
		{
			name: "Min",
			cql:  "Min({@2010, @2011, @2012})",
			want: &model.Min{
				UnaryExpression: &model.UnaryExpression{
					Operand:    model.NewList([]string{"@2010", "@2011", "@2012"}, types.Date),
					Expression: model.ResultType(types.Date),
				},
			},
		},
		{
			name: "Sum",
			cql:  "Sum({1, 2, 3})",
			want: &model.Sum{
				UnaryExpression: &model.UnaryExpression{
					Operand:    model.NewList([]string{"1", "2", "3"}, types.Integer),
					Expression: model.ResultType(types.Integer),
				},
			},
		},
		// CLINICAL OPERATORS - https://cql.hl7.org/09-b-cqlreference.html#clinical-operators-3
		{
			name: "AgeInYears",
			cql:  "AgeInYears()",
			want: &model.CalculateAge{
				UnaryExpression: &model.UnaryExpression{
					Expression: model.ResultType(types.Integer),
					Operand: &model.ToDateTime{
						UnaryExpression: &model.UnaryExpression{
							Expression: model.ResultType(types.DateTime),
							Operand: &model.Property{
								Expression: model.ResultType(types.Date),
								Source: &model.Property{
									Expression: model.ResultType(&types.Named{TypeName: "FHIR.date"}),
									Source: &model.ExpressionRef{
										Expression: model.ResultType(&types.Named{TypeName: "FHIR.Patient"}),
										Name:       "Patient",
									},
									Path: "birthDate",
								},
								Path: "value",
							},
						},
					},
				},
				Precision: model.YEAR,
			},
		},
		{
			name: "AgeInDays",
			cql:  "AgeInDays()",
			want: &model.CalculateAge{
				UnaryExpression: &model.UnaryExpression{
					Expression: model.ResultType(types.Integer),
					Operand: &model.ToDateTime{
						UnaryExpression: &model.UnaryExpression{
							Expression: model.ResultType(types.DateTime),
							Operand: &model.Property{
								Expression: model.ResultType(types.Date),
								Source: &model.Property{
									Expression: model.ResultType(&types.Named{TypeName: "FHIR.date"}),
									Source: &model.ExpressionRef{
										Expression: model.ResultType(&types.Named{TypeName: "FHIR.Patient"}),
										Name:       "Patient",
									},
									Path: "birthDate",
								},
								Path: "value",
							},
						},
					},
				},
				Precision: model.DAY,
			},
		},
		{
			name: "AgeInDaysAt Date Overload",
			cql:  "AgeInDaysAt(@2023-01-01)",
			want: &model.CalculateAgeAt{
				BinaryExpression: &model.BinaryExpression{
					Expression: model.ResultType(types.Integer),
					Operands: []model.IExpression{
						&model.Property{
							Expression: model.ResultType(types.Date),
							Source: &model.Property{
								Expression: model.ResultType(&types.Named{TypeName: "FHIR.date"}),
								Source: &model.ExpressionRef{
									Expression: model.ResultType(&types.Named{TypeName: "FHIR.Patient"}),
									Name:       "Patient",
								},
								Path: "birthDate",
							},
							Path: "value",
						},
						model.NewLiteral("@2023-01-01", types.Date),
					},
				},
				Precision: model.DAY,
			},
		},
		{
			name: "AgeInDaysAt DateTime Overload",
			cql:  "AgeInDaysAt(@2022-01-01T12:00:00.000)",
			want: &model.CalculateAgeAt{
				BinaryExpression: &model.BinaryExpression{
					Expression: model.ResultType(types.Integer),
					Operands: []model.IExpression{
						&model.ToDateTime{
							UnaryExpression: &model.UnaryExpression{
								Expression: model.ResultType(types.DateTime),
								Operand: &model.Property{
									Expression: model.ResultType(types.Date),
									Source: &model.Property{
										Expression: model.ResultType(&types.Named{TypeName: "FHIR.date"}),
										Source: &model.ExpressionRef{
											Expression: model.ResultType(&types.Named{TypeName: "FHIR.Patient"}),
											Name:       "Patient",
										},
										Path: "birthDate",
									},
									Path: "value",
								},
							},
						},
						model.NewLiteral("@2022-01-01T12:00:00.000", types.DateTime),
					},
				},
				Precision: model.DAY,
			},
		},
		{
			name: "AgeInMonthsAt",
			cql:  "AgeInMonthsAt(@2023-01-01)",
			want: &model.CalculateAgeAt{
				BinaryExpression: &model.BinaryExpression{
					Expression: model.ResultType(types.Integer),
					Operands: []model.IExpression{
						&model.Property{
							Expression: model.ResultType(types.Date),
							Source: &model.Property{
								Expression: model.ResultType(&types.Named{TypeName: "FHIR.date"}),
								Source: &model.ExpressionRef{
									Expression: model.ResultType(&types.Named{TypeName: "FHIR.Patient"}),
									Name:       "Patient",
								},
								Path: "birthDate",
							},
							Path: "value",
						},
						model.NewLiteral("@2023-01-01", types.Date),
					},
				},
				Precision: model.MONTH,
			},
		},
		{
			name: "CalculateAgeInDaysAt",
			cql:  "CalculateAgeInDaysAt(@2022-01-01, @2023-01-01)",
			want: &model.CalculateAgeAt{
				BinaryExpression: &model.BinaryExpression{
					Expression: model.ResultType(types.Integer),
					Operands: []model.IExpression{
						model.NewLiteral("@2022-01-01", types.Date),
						model.NewLiteral("@2023-01-01", types.Date),
					},
				},
				Precision: model.DAY,
			},
		},
		{
			name: "CalculateAgeInYearsAt",
			cql:  "CalculateAgeInYearsAt(@2022-01-01, @2023-01-01)",
			want: &model.CalculateAgeAt{
				BinaryExpression: &model.BinaryExpression{
					Expression: model.ResultType(types.Integer),
					Operands: []model.IExpression{
						model.NewLiteral("@2022-01-01", types.Date),
						model.NewLiteral("@2023-01-01", types.Date),
					},
				},
				Precision: model.YEAR,
			},
		},
		{
			name: "CalculateAgeInHoursAt",
			cql:  "CalculateAgeInHoursAt(@2022-01-01T12:00:00.000, @2023-01-01T12:00:00.000)",
			want: &model.CalculateAgeAt{
				BinaryExpression: &model.BinaryExpression{
					Expression: model.ResultType(types.Integer),
					Operands: []model.IExpression{
						model.NewLiteral("@2022-01-01T12:00:00.000", types.DateTime),
						model.NewLiteral("@2023-01-01T12:00:00.000", types.DateTime),
					},
				},
				Precision: model.HOUR,
			},
		},
		{
			name: "CalculateAgeInMinutesAt",
			cql:  "CalculateAgeInMinutesAt(@2022-01-01T12:00:00.000, @2023-01-01T12:00:00.000)",
			want: &model.CalculateAgeAt{
				BinaryExpression: &model.BinaryExpression{
					Expression: model.ResultType(types.Integer),
					Operands: []model.IExpression{
						model.NewLiteral("@2022-01-01T12:00:00.000", types.DateTime),
						model.NewLiteral("@2023-01-01T12:00:00.000", types.DateTime),
					},
				},
				Precision: model.MINUTE,
			},
		},
		{
			name: "CalculateAgeInSecondsAt",
			cql:  "CalculateAgeInSecondsAt(@2022-01-01T12:00:00.000, @2023-01-01T12:00:00.000)",
			want: &model.CalculateAgeAt{
				BinaryExpression: &model.BinaryExpression{
					Expression: model.ResultType(types.Integer),
					Operands: []model.IExpression{
						model.NewLiteral("@2022-01-01T12:00:00.000", types.DateTime),
						model.NewLiteral("@2023-01-01T12:00:00.000", types.DateTime),
					},
				},
				Precision: model.SECOND,
			},
		},
		// ERRORS AND MESSAGES - https://cql.hl7.org/09-b-cqlreference.html#errors-and-messaging
		{
			name: "Message with all args",
			cql:  "Message(1.0, true, '100', 'Message', 'Test Message')",
			want: &model.Message{
				Source:     model.NewLiteral("1.0", types.Decimal),
				Condition:  model.NewLiteral("true", types.Boolean),
				Code:       model.NewLiteral("100", types.String),
				Severity:   model.NewLiteral("Message", types.String),
				Message:    model.NewLiteral("Test Message", types.String),
				Expression: model.ResultType(types.Decimal),
			},
		},
	}
	for _, tc := range tests {
		t.Run(tc.name, func(t *testing.T) {
			parsedLibs, err := newFHIRParser(t).Libraries(context.Background(), wrapInLib(t, tc.cql), Config{})
			if err != nil {
				t.Fatalf("Parse returned unexpected error: %v", err)
			}
			if diff := cmp.Diff(tc.want, getTESTRESULTModel(t, parsedLibs)); diff != "" {
				t.Errorf("Parse diff (-want +got):\n%s", diff)
			}
		})
	}
}<|MERGE_RESOLUTION|>--- conflicted
+++ resolved
@@ -839,7 +839,6 @@
 						model.NewLiteral("Excellent", types.String),
 						model.NewLiteral("Ex", types.String),
 					},
-<<<<<<< HEAD
           Expression: model.ResultType(types.Boolean),
         },
       },
@@ -855,9 +854,6 @@
 						model.NewLiteral("XYZ", types.String),
 					},
 					Expression: model.ResultType(types.String),
-=======
-					Expression: model.ResultType(types.Boolean),
->>>>>>> 9c2de5a6
 				},
 			},
 		},
